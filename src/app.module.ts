--- conflicted
+++ resolved
@@ -11,7 +11,6 @@
 import { UserPreference } from './recommendations/entities/user-preference.entity';
 import { CourseInteraction } from './recommendations/entities/course-interaction.entity';
 
-
 @Module({
   imports: [
     ConfigModule.forRoot({
@@ -20,27 +19,18 @@
     TypeOrmModule.forRoot({
       type: 'postgres',
       host: process.env.DB_HOST || 'localhost',
-      port: parseInt(process.env.DB_PORT) || 5432,
+      port: parseInt(process.env.DB_PORT || '5432'),
       username: process.env.DB_USERNAME || 'postgres',
       password: process.env.DB_PASSWORD || 'postgres',
       database: process.env.DB_DATABASE || 'teachlink',
-<<<<<<< HEAD
-      entities: [User, UserPreference, CourseInteraction],
-=======
-      entities: [User, Media],
->>>>>>> f0804d54
+      entities: [User, Media, UserPreference, CourseInteraction],
       synchronize: process.env.NODE_ENV !== 'production',
     }),
     AuthModule,
     UsersModule,
     MediaModule,
-
     AssessmentsModule,
-<<<<<<< HEAD
     RecommendationsModule,
-=======
-
->>>>>>> f0804d54
   ],
 })
 export class AppModule {}